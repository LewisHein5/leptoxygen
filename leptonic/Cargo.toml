[package]
name = "leptonic"
version = { workspace = true }
edition = "2021"
rust-version = "1.70"
authors = ["Lukas Potthast <privat@lukas-potthast.de>"]
license = "MIT OR Apache-2.0"
readme = "README.md"
repository = "https://github.com/lpotthast/leptonic"
description = """
The Leptos component library.
"""
categories = ["gui"]
keywords = ["leptos", "components", "component-library"]
build = "build.rs"

[build-dependencies]
anyhow = "1.0.79"
cargo_toml = "0.19.1"
lazy_static = "1.4.0"
leptonic-theme = { version = "0.5", path = "../leptonic-theme" }
leptos-tiptap-build = { version = "0.2.6", optional = true }

[dependencies]
cfg-if = "1.0.0"
indexmap = "2.2.2"
indoc = "2.0.4"
itertools = "0.12.1"
js-sys = "0.3.68"
leptos = "0.6.5"
leptos_reactive = "0.6.5"
leptos-tiptap = { version = "0.7.0", optional = true }
leptos-use = { version = "0.10.2", features = ["math"] }
icondata = { version = "0.3.0" }
leptos_meta = { version = "0.6.5", features = [] }
leptos_router = "0.6.5"
serde = "1.0.196"
serde-wasm-bindgen = "0.6.3"
serde_json = "1.0.113"
strum = { version = "0.26.1", features = ["derive"] }
time = { version = "0.3.34", features = [
    "wasm-bindgen",
    "macros",
    "serde",
    "serde-well-known",
] }
tracing = "0.1.40"
uuid = { version = "1.7.0", features = ["v4", "v7", "js", "serde"] }
wasm-bindgen = "0.2.91"
wasm-bindgen-futures = "0.4.41"
# TODO: What of all below is really required?
web-sys = { version = "0.3.68", features = [
    "Clipboard",
    "DomRect",
    "Event",
    "EventTarget",
    "HtmlFormElement",
    "HtmlInputElement",
    "Storage",
] }
educe = "0.5.11"

[dev-dependencies]
wasm-bindgen = "0.2.91"
wasm-bindgen-test = "0.3.41"
web-sys = "0.3.68"

[features]
default = ["hooks"]

csr = ["leptos/csr"]
ssr = ["leptos/ssr", "leptos-use/ssr", "leptos-tiptap?/ssr"]
hydrate = ["leptos/hydrate"]

# Core functionality. Hooks provide low level functions like `usePress` which hande interactions, aria attributes and more.
# Use hooks to build your own set of components.
hooks = []

# Atoms are headless / unstyled Leptos components. All atoms render a single html element and are therefore easy to style.
# Atoms use hooks and allow you to build more complex component without requring too much knowledge about hooks.
atoms = ["hooks"]

# Components provide headless, pre-build, complex functionality, building on atoms.   
components = ["atoms"]

# Themes for atoms and components. Copied on build to your applicaiton root directory.
themes = []

# Enables clipboard support. Requires `[build] rustflags = ["--cfg=web_sys_unstable_apis"]` in your cargo.toml.
clipboard = ["components"]

# Enables tiptap editor support. Tiptap related JS files will be copied to your proect directory when running a build.
tiptap = ["components", "dep:leptos-tiptap", "dep:leptos-tiptap-build"]

full = ["hooks", "atoms", "components", "clipboard", "tiptap"]

<<<<<<< HEAD
# Disable the build script when running on docs.rs
docsrs = []
=======
nightly = ["leptos/nightly"]
>>>>>>> 426444ee

[lints]
workspace = true

[package.metadata.docs.rs]
features = ["docsrs"]<|MERGE_RESOLUTION|>--- conflicted
+++ resolved
@@ -94,12 +94,10 @@
 
 full = ["hooks", "atoms", "components", "clipboard", "tiptap"]
 
-<<<<<<< HEAD
+nightly = ["leptos/nightly"]
+
 # Disable the build script when running on docs.rs
 docsrs = []
-=======
-nightly = ["leptos/nightly"]
->>>>>>> 426444ee
 
 [lints]
 workspace = true
