--- conflicted
+++ resolved
@@ -1,226 +1,222 @@
-use std::{
-    fmt::{Display, Formatter},
-    rc::Rc,
-};
-
-use leptos::*;
-use leptos_router::{State, ToHref};
-
-use crate::{
-    atoms,
-<<<<<<< HEAD
-    hooks::{
-        hover::{HoverEndEvent, HoverStartEvent},
-        press::PressEvent,
-    },
-    prelude::Consumer,
-=======
-    hooks::press::PressEvent,
->>>>>>> 8a79817f
-    utils::aria::{AriaExpanded, AriaHasPopup},
-    OptMaybeSignal, Out,
-};
-
-#[derive(Debug, Default, Clone, Copy, PartialEq, Eq)]
-pub enum ButtonVariant {
-    Flat,
-    Outlined,
-    #[default]
-    Filled,
-}
-
-impl ButtonVariant {
-    pub const fn as_str(&self) -> &'static str {
-        match self {
-            Self::Flat => "flat",
-            Self::Outlined => "outlined",
-            Self::Filled => "filled",
-        }
-    }
-}
-
-impl Display for ButtonVariant {
-    fn fmt(&self, f: &mut Formatter<'_>) -> std::fmt::Result {
-        f.write_str(self.as_str())
-    }
-}
-
-#[derive(Debug, Default, Clone, Copy, PartialEq, Eq)]
-pub enum ButtonColor {
-    #[default]
-    Primary,
-    Secondary,
-    Success,
-    Info,
-    Warn,
-    Danger,
-}
-
-impl ButtonColor {
-    pub const fn as_str(&self) -> &'static str {
-        match self {
-            Self::Primary => "primary",
-            Self::Secondary => "secondary",
-            Self::Success => "success",
-            Self::Info => "info",
-            Self::Warn => "warn",
-            Self::Danger => "danger",
-        }
-    }
-}
-
-impl Display for ButtonColor {
-    fn fmt(&self, f: &mut Formatter<'_>) -> std::fmt::Result {
-        f.write_str(self.as_str())
-    }
-}
-
-#[derive(Debug, Default, Clone, Copy, PartialEq, Eq)]
-pub enum ButtonSize {
-    Small,
-    #[default]
-    Normal,
-    Big,
-}
-
-impl ButtonSize {
-    pub const fn as_str(&self) -> &'static str {
-        match self {
-            Self::Small => "small",
-            Self::Normal => "normal",
-            Self::Big => "big",
-        }
-    }
-}
-
-impl Display for ButtonSize {
-    fn fmt(&self, f: &mut Formatter<'_>) -> std::fmt::Result {
-        f.write_str(self.as_str())
-    }
-}
-
-#[component]
-pub fn Button(
-    #[prop(into)] on_press: Out<PressEvent>,
-    #[prop(into, optional)] variant: OptMaybeSignal<ButtonVariant>,
-    #[prop(into, optional)] color: OptMaybeSignal<ButtonColor>,
-    #[prop(into, optional)] size: OptMaybeSignal<ButtonSize>,
-    #[prop(into, optional)] disabled: OptMaybeSignal<bool>,
-    #[prop(into, optional)] id: Option<AttributeValue>,
-    #[prop(into, optional)] class: Option<AttributeValue>,
-    #[prop(into, optional)] style: Option<AttributeValue>,
-    #[prop(into, optional)] aria_haspopup: OptMaybeSignal<AriaHasPopup>,
-    #[prop(into, optional)] aria_expanded: OptMaybeSignal<AriaExpanded>,
-    children: Children,
-) -> impl IntoView {
-    view! {
-        <atoms::button::Button
-            on_press=on_press
-            disabled=disabled
-            aria_haspopup=aria_haspopup
-            aria_expanded=aria_expanded
-            id=id
-            class=class
-            style=style
-            attr:data-variant=move || variant.get().as_str()
-            attr:data-color=move || color.get().as_str()
-            attr:data-size=move || size.get().as_str()
-        >
-            { children() }
-        </atoms::button::Button>
-    }
-}
-
-#[component]
-pub fn ButtonGroup(children: Children) -> impl IntoView {
-    view! {
-        <leptonic-btn-group>
-            { children() }
-        </leptonic-btn-group>
-    }
-}
-
-#[component]
-pub fn ButtonWrapper(children: Children) -> impl IntoView {
-    view! {
-        <leptonic-btn-wrapper>
-            { children() }
-        </leptonic-btn-wrapper>
-    }
-}
-
-#[component]
-#[allow(clippy::needless_pass_by_value)] // title: Option<AttributeValue>
-pub fn LinkButton<H>(
-    href: H,
-    #[prop(into, optional)] on_hover_start: Option<Callback<HoverStartEvent>>,
-    #[prop(into, optional)] on_hover_end: Option<Callback<HoverEndEvent>>,
-    #[prop(into, optional)] variant: OptMaybeSignal<ButtonVariant>,
-    #[prop(into, optional)] color: OptMaybeSignal<ButtonColor>,
-    #[prop(into, optional)] size: OptMaybeSignal<ButtonSize>,
-    #[prop(into, optional)] disabled: OptMaybeSignal<bool>,
-    #[prop(into, optional)] active: OptMaybeSignal<bool>, // TODO: Use
-    #[prop(into, optional)] id: Option<Oco<'static, str>>,
-    #[prop(into, optional)] class: Option<AttributeValue>,
-    #[prop(into, optional)] style: Option<AttributeValue>,
-    #[prop(into, optional)] aria_haspopup: OptMaybeSignal<AriaHasPopup>,
-    #[prop(into, optional)] aria_expanded: OptMaybeSignal<AriaExpanded>,
-    #[allow(unused)] // TODO: Remove this when leptos's A component supports the title attribute.
-    #[prop(into, optional)]
-    title: Option<AttributeValue>, // TODO: This should be limited to string attributes...
-    /// If `true`, the link is marked active when the location matches exactly;
-    /// if false, link is marked active if the current route starts with it.
-    #[prop(optional)]
-    exact: bool,
-    /// An object of any type that will be pushed to router state
-    #[prop(optional)]
-    state: Option<State>,
-    /// If `true`, the link will not add to the browser's history (so, pressing `Back`
-    /// will skip this page.)
-    #[prop(optional)]
-    replace: bool,
-    /// Arbitrary additional attributes.
-    #[prop(attrs)]
-    mut attributes: Vec<(&'static str, Attribute)>,
-    children: Children,
-) -> impl IntoView
-where
-    H: ToHref + 'static,
-{
-    attributes.push((
-        "data-variant",
-        Attribute::Fn(Rc::new(move || {
-            Attribute::String(Oco::Borrowed(variant.get().as_str()))
-        })),
-    ));
-    attributes.push((
-        "data-color",
-        Attribute::Fn(Rc::new(move || {
-            Attribute::String(Oco::Borrowed(color.get().as_str()))
-        })),
-    ));
-    attributes.push((
-        "data-size",
-        Attribute::Fn(Rc::new(move || {
-            Attribute::String(Oco::Borrowed(size.get().as_str()))
-        })),
-    ));
-
-    atoms::button::LinkButton(atoms::button::LinkButtonProps {
-        href,
-        disabled,
-        id,
-        class,
-        style,
-        aria_haspopup,
-        aria_expanded,
-        exact,
-        state,
-        replace,
-        attributes,
-        children,
-        on_hover_start,
-        on_hover_end,
-    })
-    .into_view()
-}
+use std::{
+    fmt::{Display, Formatter},
+    rc::Rc,
+};
+
+use leptos::*;
+use leptos_router::{State, ToHref};
+
+use crate::{
+    atoms,
+    hooks::{
+        hover::{HoverEndEvent, HoverStartEvent},
+        press::PressEvent,
+    },
+    prelude::Consumer,
+    utils::aria::{AriaExpanded, AriaHasPopup},
+    OptMaybeSignal, Out,
+};
+
+#[derive(Debug, Default, Clone, Copy, PartialEq, Eq)]
+pub enum ButtonVariant {
+    Flat,
+    Outlined,
+    #[default]
+    Filled,
+}
+
+impl ButtonVariant {
+    pub const fn as_str(&self) -> &'static str {
+        match self {
+            Self::Flat => "flat",
+            Self::Outlined => "outlined",
+            Self::Filled => "filled",
+        }
+    }
+}
+
+impl Display for ButtonVariant {
+    fn fmt(&self, f: &mut Formatter<'_>) -> std::fmt::Result {
+        f.write_str(self.as_str())
+    }
+}
+
+#[derive(Debug, Default, Clone, Copy, PartialEq, Eq)]
+pub enum ButtonColor {
+    #[default]
+    Primary,
+    Secondary,
+    Success,
+    Info,
+    Warn,
+    Danger,
+}
+
+impl ButtonColor {
+    pub const fn as_str(&self) -> &'static str {
+        match self {
+            Self::Primary => "primary",
+            Self::Secondary => "secondary",
+            Self::Success => "success",
+            Self::Info => "info",
+            Self::Warn => "warn",
+            Self::Danger => "danger",
+        }
+    }
+}
+
+impl Display for ButtonColor {
+    fn fmt(&self, f: &mut Formatter<'_>) -> std::fmt::Result {
+        f.write_str(self.as_str())
+    }
+}
+
+#[derive(Debug, Default, Clone, Copy, PartialEq, Eq)]
+pub enum ButtonSize {
+    Small,
+    #[default]
+    Normal,
+    Big,
+}
+
+impl ButtonSize {
+    pub const fn as_str(&self) -> &'static str {
+        match self {
+            Self::Small => "small",
+            Self::Normal => "normal",
+            Self::Big => "big",
+        }
+    }
+}
+
+impl Display for ButtonSize {
+    fn fmt(&self, f: &mut Formatter<'_>) -> std::fmt::Result {
+        f.write_str(self.as_str())
+    }
+}
+
+#[component]
+pub fn Button(
+    #[prop(into)] on_press: Out<PressEvent>,
+    #[prop(into, optional)] variant: OptMaybeSignal<ButtonVariant>,
+    #[prop(into, optional)] color: OptMaybeSignal<ButtonColor>,
+    #[prop(into, optional)] size: OptMaybeSignal<ButtonSize>,
+    #[prop(into, optional)] disabled: OptMaybeSignal<bool>,
+    #[prop(into, optional)] id: Option<AttributeValue>,
+    #[prop(into, optional)] class: Option<AttributeValue>,
+    #[prop(into, optional)] style: Option<AttributeValue>,
+    #[prop(into, optional)] aria_haspopup: OptMaybeSignal<AriaHasPopup>,
+    #[prop(into, optional)] aria_expanded: OptMaybeSignal<AriaExpanded>,
+    children: Children,
+) -> impl IntoView {
+    view! {
+        <atoms::button::Button
+            on_press=on_press
+            disabled=disabled
+            aria_haspopup=aria_haspopup
+            aria_expanded=aria_expanded
+            id=id
+            class=class
+            style=style
+            attr:data-variant=move || variant.get().as_str()
+            attr:data-color=move || color.get().as_str()
+            attr:data-size=move || size.get().as_str()
+        >
+            { children() }
+        </atoms::button::Button>
+    }
+}
+
+#[component]
+pub fn ButtonGroup(children: Children) -> impl IntoView {
+    view! {
+        <leptonic-btn-group>
+            { children() }
+        </leptonic-btn-group>
+    }
+}
+
+#[component]
+pub fn ButtonWrapper(children: Children) -> impl IntoView {
+    view! {
+        <leptonic-btn-wrapper>
+            { children() }
+        </leptonic-btn-wrapper>
+    }
+}
+
+#[component]
+#[allow(clippy::needless_pass_by_value)] // title: Option<AttributeValue>
+pub fn LinkButton<H>(
+    href: H,
+    #[prop(into, optional)] on_hover_start: Option<Callback<HoverStartEvent>>,
+    #[prop(into, optional)] on_hover_end: Option<Callback<HoverEndEvent>>,
+    #[prop(into, optional)] variant: OptMaybeSignal<ButtonVariant>,
+    #[prop(into, optional)] color: OptMaybeSignal<ButtonColor>,
+    #[prop(into, optional)] size: OptMaybeSignal<ButtonSize>,
+    #[prop(into, optional)] disabled: OptMaybeSignal<bool>,
+    #[prop(into, optional)] active: OptMaybeSignal<bool>, // TODO: Use
+    #[prop(into, optional)] id: Option<Oco<'static, str>>,
+    #[prop(into, optional)] class: Option<AttributeValue>,
+    #[prop(into, optional)] style: Option<AttributeValue>,
+    #[prop(into, optional)] aria_haspopup: OptMaybeSignal<AriaHasPopup>,
+    #[prop(into, optional)] aria_expanded: OptMaybeSignal<AriaExpanded>,
+    #[allow(unused)] // TODO: Remove this when leptos's A component supports the title attribute.
+    #[prop(into, optional)]
+    title: Option<AttributeValue>, // TODO: This should be limited to string attributes...
+    /// If `true`, the link is marked active when the location matches exactly;
+    /// if false, link is marked active if the current route starts with it.
+    #[prop(optional)]
+    exact: bool,
+    /// An object of any type that will be pushed to router state
+    #[prop(optional)]
+    state: Option<State>,
+    /// If `true`, the link will not add to the browser's history (so, pressing `Back`
+    /// will skip this page.)
+    #[prop(optional)]
+    replace: bool,
+    /// Arbitrary additional attributes.
+    #[prop(attrs)]
+    mut attributes: Vec<(&'static str, Attribute)>,
+    children: Children,
+) -> impl IntoView
+where
+    H: ToHref + 'static,
+{
+    attributes.push((
+        "data-variant",
+        Attribute::Fn(Rc::new(move || {
+            Attribute::String(Oco::Borrowed(variant.get().as_str()))
+        })),
+    ));
+    attributes.push((
+        "data-color",
+        Attribute::Fn(Rc::new(move || {
+            Attribute::String(Oco::Borrowed(color.get().as_str()))
+        })),
+    ));
+    attributes.push((
+        "data-size",
+        Attribute::Fn(Rc::new(move || {
+            Attribute::String(Oco::Borrowed(size.get().as_str()))
+        })),
+    ));
+
+    atoms::button::LinkButton(atoms::button::LinkButtonProps {
+        href,
+        disabled,
+        id,
+        class,
+        style,
+        aria_haspopup,
+        aria_expanded,
+        exact,
+        state,
+        replace,
+        attributes,
+        children,
+        on_hover_start,
+        on_hover_end,
+    })
+    .into_view()
+}