use std::rc::Rc;

use leptos::*;
use uuid::Uuid;

use crate::{tab::TabData, Mount};

#[derive(Debug, Clone)]
pub struct TabHistory {
    active: Option<Oco<'static, str>>,
    previous: Option<Oco<'static, str>>,
}

impl TabHistory {
    pub const fn new() -> Self {
        Self {
            active: None,
            previous: None,
        }
    }

    pub const fn get_active(&self) -> Option<&Oco<'static, str>> {
        self.active.as_ref()
    }

    pub const fn get_previous(&self) -> Option<&Oco<'static, str>> {
        self.previous.as_ref()
    }

    pub fn push(&mut self, active: Oco<'static, str>) {
        self.previous = self.active.take();
        self.active = Some(active);
    }

    pub fn pop(&mut self) {
        self.active = self.previous.take();
    }
}

impl Default for TabHistory {
    fn default() -> Self {
        Self::new()
    }
}

#[derive(Debug, Copy, Clone)]
pub struct TabsContext {
    pub tabs: ReadSignal<Vec<TabData>>,
    pub set_tabs: WriteSignal<Vec<TabData>>,

    pub history: ReadSignal<TabHistory>,
    pub set_history: WriteSignal<TabHistory>,

    /// Default mount option when not otherwise specified for an individual tab.
    pub default_mount_type: Option<Mount>,
}

impl TabsContext {
    /// Register a tab with the given label.
    /// Automatically set this to be the active tab when no other tab is currently active.
    pub(crate) fn register(&self, tab: TabData) {
        let name = tab.name.clone();

        self.set_tabs.update(|tabs| {
            tabs.push(tab);
        });

        if self.history.get_untracked().get_active().is_none() {
            self.set_history.update(|history| {
                history.push(name);
            });
        }
    }

    pub(crate) fn deregister(&self, tab_id: Uuid) {
        self.set_tabs.update(|labels| {
            if let Some(idx) = labels.iter().position(|tab| tab.id == tab_id) {
                labels.remove(idx);
            }
        });

        if self.history.get_untracked().get_active().is_none() {
            self.set_history.update(|history| {
                history.pop();
            });
        }
    }
}

pub fn use_tabs() -> TabsContext {
    expect_context::<TabsContext>()
}

#[component]
pub fn Tabs(#[prop(optional)] mount: Option<Mount>, children: Children) -> impl IntoView {
    let (history, set_history) = create_signal(TabHistory::new());
<<<<<<< HEAD
    let (tab_labels, set_tab_labels) = create_signal(Vec::new());
    view! {
        <Provider value=TabsContext {
            history,
            set_history,
            tab_labels,
            set_tab_labels,
            mount,
        }>
            <leptonic-tabs>
                <TabSelectors tab_labels history set_history/>
                { children() }
            </leptonic-tabs>
        </Provider>
=======
    let (tabs, set_tabs) = create_signal(Vec::new());
    
    view! {
        <leptonic-tabs>
            <Provider value=TabsContext {
                history,
                set_history,
                tabs,
                set_tabs,
                default_mount_type: mount,
            }>
                <TabsContent children />
            </Provider>
        </leptonic-tabs>
>>>>>>> 2d2b4900
    }
}

#[component]
pub fn TabsContent(children: Children) -> impl IntoView {    
    let ctx = use_tabs();

    // Note: Rendering out the children first is important for reliable SSR.
    // Children are `Tab`s, which register themselves in the previously constructed `TabsContext`.
    // Rendering the children inline in the `view!` macro would send down an empty `TabSelectors` 
    // which would then result in hydration errors!
    let children = children();
    
    view! {
        <TabSelectors tabs=ctx.tabs history=ctx.history set_history=ctx.set_history/>
        { children }
    }
}

#[component]
pub fn TabSelectors(
    tabs: ReadSignal<Vec<TabData>>,
    history: ReadSignal<TabHistory>,
    set_history: WriteSignal<TabHistory>,
) -> impl IntoView {
    view! {
        <leptonic-tab-selectors role="tablist">
            <For
                each=move || tabs.get()
                key=|tab| tab.id
                children=move |tab| {
                    let n1 = tab.name.clone();
                    let n2 = tab.name.clone();
                    view! {
                        <TabSelector
                            is_active=move || history.get().get_active() == Some(&n1.clone())
                            set_active=move || set_history.update(|history| history.push(n2.clone()))
                            name=tab.name.clone()
                            label=tab.label.clone() />
                    }
                }
            />
        </leptonic-tab-selectors>
    }
}

#[component]
fn TabSelector<A, S>(
    is_active: A,
    set_active: S,
    name: Oco<'static, str>,
    label: Rc<View>,
) -> impl IntoView
where
    A: Fn() -> bool + 'static,
    S: Fn() + 'static,
{
    view! {
        <leptonic-tab-selector
            data:for-name=name
            class:active=is_active
            on:click=move |_event| set_active()
            role="tab"
        >
            { (*label).clone() }
        </leptonic-tab-selector>
    }
}
<|MERGE_RESOLUTION|>--- conflicted
+++ resolved
@@ -1,195 +1,178 @@
-use std::rc::Rc;
-
-use leptos::*;
-use uuid::Uuid;
-
-use crate::{tab::TabData, Mount};
-
-#[derive(Debug, Clone)]
-pub struct TabHistory {
-    active: Option<Oco<'static, str>>,
-    previous: Option<Oco<'static, str>>,
-}
-
-impl TabHistory {
-    pub const fn new() -> Self {
-        Self {
-            active: None,
-            previous: None,
-        }
-    }
-
-    pub const fn get_active(&self) -> Option<&Oco<'static, str>> {
-        self.active.as_ref()
-    }
-
-    pub const fn get_previous(&self) -> Option<&Oco<'static, str>> {
-        self.previous.as_ref()
-    }
-
-    pub fn push(&mut self, active: Oco<'static, str>) {
-        self.previous = self.active.take();
-        self.active = Some(active);
-    }
-
-    pub fn pop(&mut self) {
-        self.active = self.previous.take();
-    }
-}
-
-impl Default for TabHistory {
-    fn default() -> Self {
-        Self::new()
-    }
-}
-
-#[derive(Debug, Copy, Clone)]
-pub struct TabsContext {
-    pub tabs: ReadSignal<Vec<TabData>>,
-    pub set_tabs: WriteSignal<Vec<TabData>>,
-
-    pub history: ReadSignal<TabHistory>,
-    pub set_history: WriteSignal<TabHistory>,
-
-    /// Default mount option when not otherwise specified for an individual tab.
-    pub default_mount_type: Option<Mount>,
-}
-
-impl TabsContext {
-    /// Register a tab with the given label.
-    /// Automatically set this to be the active tab when no other tab is currently active.
-    pub(crate) fn register(&self, tab: TabData) {
-        let name = tab.name.clone();
-
-        self.set_tabs.update(|tabs| {
-            tabs.push(tab);
-        });
-
-        if self.history.get_untracked().get_active().is_none() {
-            self.set_history.update(|history| {
-                history.push(name);
-            });
-        }
-    }
-
-    pub(crate) fn deregister(&self, tab_id: Uuid) {
-        self.set_tabs.update(|labels| {
-            if let Some(idx) = labels.iter().position(|tab| tab.id == tab_id) {
-                labels.remove(idx);
-            }
-        });
-
-        if self.history.get_untracked().get_active().is_none() {
-            self.set_history.update(|history| {
-                history.pop();
-            });
-        }
-    }
-}
-
-pub fn use_tabs() -> TabsContext {
-    expect_context::<TabsContext>()
-}
-
-#[component]
-pub fn Tabs(#[prop(optional)] mount: Option<Mount>, children: Children) -> impl IntoView {
-    let (history, set_history) = create_signal(TabHistory::new());
-<<<<<<< HEAD
-    let (tab_labels, set_tab_labels) = create_signal(Vec::new());
-    view! {
-        <Provider value=TabsContext {
-            history,
-            set_history,
-            tab_labels,
-            set_tab_labels,
-            mount,
-        }>
-            <leptonic-tabs>
-                <TabSelectors tab_labels history set_history/>
-                { children() }
-            </leptonic-tabs>
-        </Provider>
-=======
-    let (tabs, set_tabs) = create_signal(Vec::new());
-    
-    view! {
-        <leptonic-tabs>
-            <Provider value=TabsContext {
-                history,
-                set_history,
-                tabs,
-                set_tabs,
-                default_mount_type: mount,
-            }>
-                <TabsContent children />
-            </Provider>
-        </leptonic-tabs>
->>>>>>> 2d2b4900
-    }
-}
-
-#[component]
-pub fn TabsContent(children: Children) -> impl IntoView {    
-    let ctx = use_tabs();
-
-    // Note: Rendering out the children first is important for reliable SSR.
-    // Children are `Tab`s, which register themselves in the previously constructed `TabsContext`.
-    // Rendering the children inline in the `view!` macro would send down an empty `TabSelectors` 
-    // which would then result in hydration errors!
-    let children = children();
-    
-    view! {
-        <TabSelectors tabs=ctx.tabs history=ctx.history set_history=ctx.set_history/>
-        { children }
-    }
-}
-
-#[component]
-pub fn TabSelectors(
-    tabs: ReadSignal<Vec<TabData>>,
-    history: ReadSignal<TabHistory>,
-    set_history: WriteSignal<TabHistory>,
-) -> impl IntoView {
-    view! {
-        <leptonic-tab-selectors role="tablist">
-            <For
-                each=move || tabs.get()
-                key=|tab| tab.id
-                children=move |tab| {
-                    let n1 = tab.name.clone();
-                    let n2 = tab.name.clone();
-                    view! {
-                        <TabSelector
-                            is_active=move || history.get().get_active() == Some(&n1.clone())
-                            set_active=move || set_history.update(|history| history.push(n2.clone()))
-                            name=tab.name.clone()
-                            label=tab.label.clone() />
-                    }
-                }
-            />
-        </leptonic-tab-selectors>
-    }
-}
-
-#[component]
-fn TabSelector<A, S>(
-    is_active: A,
-    set_active: S,
-    name: Oco<'static, str>,
-    label: Rc<View>,
-) -> impl IntoView
-where
-    A: Fn() -> bool + 'static,
-    S: Fn() + 'static,
-{
-    view! {
-        <leptonic-tab-selector
-            data:for-name=name
-            class:active=is_active
-            on:click=move |_event| set_active()
-            role="tab"
-        >
-            { (*label).clone() }
-        </leptonic-tab-selector>
-    }
-}
+use std::rc::Rc;
+
+use leptos::*;
+use uuid::Uuid;
+
+use crate::{tab::TabData, Mount};
+
+#[derive(Debug, Clone)]
+pub struct TabHistory {
+    active: Option<Oco<'static, str>>,
+    previous: Option<Oco<'static, str>>,
+}
+
+impl TabHistory {
+    pub const fn new() -> Self {
+        Self {
+            active: None,
+            previous: None,
+        }
+    }
+
+    pub const fn get_active(&self) -> Option<&Oco<'static, str>> {
+        self.active.as_ref()
+    }
+
+    pub const fn get_previous(&self) -> Option<&Oco<'static, str>> {
+        self.previous.as_ref()
+    }
+
+    pub fn push(&mut self, active: Oco<'static, str>) {
+        self.previous = self.active.take();
+        self.active = Some(active);
+    }
+
+    pub fn pop(&mut self) {
+        self.active = self.previous.take();
+    }
+}
+
+impl Default for TabHistory {
+    fn default() -> Self {
+        Self::new()
+    }
+}
+
+#[derive(Debug, Copy, Clone)]
+pub struct TabsContext {
+    pub tabs: ReadSignal<Vec<TabData>>,
+    pub set_tabs: WriteSignal<Vec<TabData>>,
+
+    pub history: ReadSignal<TabHistory>,
+    pub set_history: WriteSignal<TabHistory>,
+
+    /// Default mount option when not otherwise specified for an individual tab.
+    pub default_mount_type: Option<Mount>,
+}
+
+impl TabsContext {
+    /// Register a tab with the given label.
+    /// Automatically set this to be the active tab when no other tab is currently active.
+    pub(crate) fn register(&self, tab: TabData) {
+        let name = tab.name.clone();
+
+        self.set_tabs.update(|tabs| {
+            tabs.push(tab);
+        });
+
+        if self.history.get_untracked().get_active().is_none() {
+            self.set_history.update(|history| {
+                history.push(name);
+            });
+        }
+    }
+
+    pub(crate) fn deregister(&self, tab_id: Uuid) {
+        self.set_tabs.update(|labels| {
+            if let Some(idx) = labels.iter().position(|tab| tab.id == tab_id) {
+                labels.remove(idx);
+            }
+        });
+
+        if self.history.get_untracked().get_active().is_none() {
+            self.set_history.update(|history| {
+                history.pop();
+            });
+        }
+    }
+}
+
+pub fn use_tabs() -> TabsContext {
+    expect_context::<TabsContext>()
+}
+
+#[component]
+pub fn Tabs(#[prop(optional)] mount: Option<Mount>, children: Children) -> impl IntoView {
+    let (history, set_history) = create_signal(TabHistory::new());
+    let (tabs, set_tabs) = create_signal(Vec::new());
+    
+    view! {
+        <leptonic-tabs>
+            <Provider value=TabsContext {
+                history,
+                set_history,
+                tabs,
+                set_tabs,
+                default_mount_type: mount,
+            }>
+                <TabsContent children />
+            </Provider>
+        </leptonic-tabs>
+    }
+}
+
+#[component]
+pub fn TabsContent(children: Children) -> impl IntoView {    
+    let ctx = use_tabs();
+
+    // Note: Rendering out the children first is important for reliable SSR.
+    // Children are `Tab`s, which register themselves in the previously constructed `TabsContext`.
+    // Rendering the children inline in the `view!` macro would send down an empty `TabSelectors` 
+    // which would then result in hydration errors!
+    let children = children();
+    
+    view! {
+        <TabSelectors tabs=ctx.tabs history=ctx.history set_history=ctx.set_history/>
+        { children }
+    }
+}
+
+#[component]
+pub fn TabSelectors(
+    tabs: ReadSignal<Vec<TabData>>,
+    history: ReadSignal<TabHistory>,
+    set_history: WriteSignal<TabHistory>,
+) -> impl IntoView {
+    view! {
+        <leptonic-tab-selectors role="tablist">
+            <For
+                each=move || tabs.get()
+                key=|tab| tab.id
+                children=move |tab| {
+                    let n1 = tab.name.clone();
+                    let n2 = tab.name.clone();
+                    view! {
+                        <TabSelector
+                            is_active=move || history.get().get_active() == Some(&n1.clone())
+                            set_active=move || set_history.update(|history| history.push(n2.clone()))
+                            name=tab.name.clone()
+                            label=tab.label.clone() />
+                    }
+                }
+            />
+        </leptonic-tab-selectors>
+    }
+}
+
+#[component]
+fn TabSelector<A, S>(
+    is_active: A,
+    set_active: S,
+    name: Oco<'static, str>,
+    label: Rc<View>,
+) -> impl IntoView
+where
+    A: Fn() -> bool + 'static,
+    S: Fn() + 'static,
+{
+    view! {
+        <leptonic-tab-selector
+            data:for-name=name
+            class:active=is_active
+            on:click=move |_event| set_active()
+            role="tab"
+        >
+            { (*label).clone() }
+        </leptonic-tab-selector>
+    }
+}