--- conflicted
+++ resolved
@@ -20,14 +20,11 @@
             <li>"Reworked the `Popover` component. It now allows for much greater flexibility. Documentation was updated."</li>
         </ul>
 
-<<<<<<< HEAD
         <H3>"Removed:"</H3>
         <ul>
             <li>"Buttons no longer support `variations`. They resulted in non compliant code."</li>
         </ul>
         
-=======
->>>>>>> 8d2f52ad
         <H2>"0.5.0"</H2>
 
         <P>"Leptonic now supports Leptos in version 0.6!"</P>
