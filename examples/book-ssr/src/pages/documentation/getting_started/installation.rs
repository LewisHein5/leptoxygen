use indoc::indoc;
use leptonic::components::prelude::*;
use leptos::*;

use crate::pages::documentation::{article::Article, doc_root::DocRoutes, toc::Toc};

#[component]
#[allow(clippy::too_many_lines)]
pub fn PageInstallation() -> impl IntoView {
    view! {
<<<<<<< HEAD
        <Article>
            <H1 id="installation" class="anchor">
                "Installation"
                <AnchorLink href="#installation" description="Direct link to an overview of installation instructions."/>
            </H1>

            <P>
                "The easies way to get started is by cloning either "
                <LinkExt href="https://github.com/lpotthast/leptonic-template-ssr" target=LinkExtTarget::Blank>"template-ssr"</LinkExt> " or "
                <LinkExt href="https://github.com/lpotthast/leptonic-template-csr" target=LinkExtTarget::Blank>"template-csr"</LinkExt> "."
            </P>

            <Code>
                {indoc!(r"
                    git clone https://github.com/lpotthast/leptonic-template-ssr.git
                    git clone https://github.com/lpotthast/leptonic-template-csr.git
                ")}
            </Code>

            <Ul>
                <Li slot>"Prefer server-side-rendering and hydration (SSR) when you wan't the best performing and feature rich (server functions) solution."</Li>
                <Li slot>"Use client-side-rendering (CSR) when big bundle-sizes and slow initial load times are not an issue for you or when you wan't a solution with less complexity involved."</Li>
            </Ul>

            <P>"The way you will use Leptonic will stay the same either way."</P>

            <H2 id="custom-setup" class="anchor">
                "Custom setup"
                <AnchorLink href="#custom-setup" description="Custom setup"/>
            </H2>

            <P>"Start by adding "<Code inline=true>"leptonic"</Code>" as a dependency of your app. "</P>

            <Code>
                {indoc!(r"
                    cargo add leptonic
                ")}
            </Code>

            <P>
                "Leptonic comes with default styling in form of the "<LinkExt href="https://github.com/lpotthast/leptonic-theme/tree/main" target=LinkExtTarget::Blank>"leptonic-theme"</LinkExt>" crate. "
                "The themes, as well as other static files, are automatically copied to your project root directory when building your application. "
                "You have to tell Leptonic where you want these files to be stored. "
                "We recommend not excluding them from your VCS."
            </P>

            <P>"Add the following to your "<Code inline=true>"Cargo.toml"</Code>". We will assume that the 'style' directory also contains your 'main.scss' file."</P>

            <Code>
                {indoc!(r#"
                    [package.metadata.leptonic]
                    # REQUIRED: Leptonic's build-script will copy the Leptonic themes to this directory.
                    style-dir = "style"

                    # REQUIRED: Leptonic's build-script will copy static JS dependencies to this directory.
                    js-dir = "public/js"
                "#)}
            </Code>

            <P>"To incorporate the Leptonic themes in your app, add the following to your "<Code inline=true>"style/main.scss"</Code>" file."</P>

            <Code>
                {indoc!(r#"
                    @import "./leptonic/leptonic-themes";
                "#)}
            </Code>

            <P>"You can overwrite or add styles for a particular theme using a "<Code inline=true>"[data-theme=\"...\"]"</Code>" selector like so:"</P>

            <Code>
                {indoc!(r#"
                    [data-theme="light"] {
                        --brand-color: #8856e6;
                    }
=======
        <H1 id="#installation">
            "Installation"
            <Anchor href="#installation" title="Direct link to an overview of installation instructions."/>
        </H1>

        <P>
            "The easiest way to get started is by cloning either "
            <LinkExt href="https://github.com/lpotthast/leptonic-template-ssr" target=LinkExtTarget::Blank>"template-ssr"</LinkExt> " or "
            <LinkExt href="https://github.com/lpotthast/leptonic-template-csr" target=LinkExtTarget::Blank>"template-csr"</LinkExt> "."
        </P>

        <Code>
            {indoc!(r"
                git clone https://github.com/lpotthast/leptonic-template-ssr.git
                git clone https://github.com/lpotthast/leptonic-template-csr.git
            ")}
        </Code>

        <Ul>
            <Li slot>"Prefer server-side-rendering and hydration (SSR) when you want the best performing and feature rich (server functions) solution."</Li>
            <Li slot>"Use client-side-rendering (CSR) when big bundle-sizes and slow initial load times are not an issue for you or when you want a solution with less complexity involved."</Li>
        </Ul>

        <P>"The way you use Leptonic will stay the same either way."</P>


        <H2>"Custom setup"</H2>

        <P>"Start by adding "<Code inline=true>"leptonic"</Code>" as a dependency of your app. "</P>

        <Code>
            {indoc!(r"
                cargo add leptonic
            ")}
        </Code>

        <P>
            "Leptonic comes with default styling in form of the "<LinkExt href="https://github.com/lpotthast/leptonic-theme/tree/main" target=LinkExtTarget::Blank>"leptonic-theme"</LinkExt>" crate. "
            "The themes, as well as other static files, are automatically copied to your project root directory when building your application. "
            "You have to tell Leptonic where you want these files to be stored. "
            "We recommend not excluding them from your VCS."
        </P>

        <P>"Add the following to your "<Code inline=true>"Cargo.toml"</Code>". We will assume that the 'style' directory also contains your 'main.scss' file."</P>

        <Code>
            {indoc!(r#"
                [package.metadata.leptonic]
                # REQUIRED: Leptonic's build-script will copy the Leptonic themes to this directory.
                style-dir = "style"

                # REQUIRED: Leptonic's build-script will copy static JS dependencies to this directory.
                js-dir = "public/js"
            "#)}
        </Code>

        <P>"To incorporate the Leptonic themes in your app, add the following to your "<Code inline=true>"style/main.scss"</Code>" file."</P>

        <Code>
            {indoc!(r#"
                @import "./leptonic/leptonic-themes";
            "#)}
        </Code>

        <P>"You can overwrite or add styles for a particular theme using a "<Code inline=true>"[data-theme=\"...\"]"</Code>" selector like so:"</P>

        <Code>
            {indoc!(r#"
                [data-theme="light"] {
                    --brand-color: #8856e6;
                }
                
                [data-theme="dark"] {
                    --brand-color: #8856e6;
                }
            "#)}
        </Code>

        <P>
            "Leptonic depends on the "<Code inline=true>"leptos-use"</Code>" crate. Some of the features used require an opt-in."
            " In order for your app to compile properly, add a folder named "<Code inline=true>".cargo"</Code>" besides your "<Code inline=true>"Cargo.toml"</Code>" file."
            " Place a "<Code inline=true>"config.toml"</Code>" file inside it containing the following content:"
        </P>

        <Code>
            {indoc!(r#"
                [build]
                # `leptonic` depends on some `leptos-use` functions requiring this opt-in. This may change in the future.
                rustflags = ["--cfg=web_sys_unstable_apis"]
            "#)}
        </Code>

        <P>"You should now be ready to use leptonic components in your leptos app. Let's set up your first component."</P>


        <P>"Similar to Leptos, this crate comes with a prelude module."</P>

        <P>"Just " <Code inline=true>"use leptonic::prelude::*;"</Code> " and you are ready to use any component mentioned in this book."</P>

        <P>
            "Leptonic provides the "<Code inline=true>"<Root>"</Code>" component. "
            "It is responsible for enabling the "<Link href=DocRoutes::Themes>"Theming"</Link>", "<Link href=DocRoutes::Modal>"Modal"</Link>" and "
            <Link href=DocRoutes::Toast>"Toast"</Link>" functionality of Leptonic as well as providing global event-listening capabilities."
            "You have to include it in your app once, and render all your content inside it."
        </P>

        <P>"Let's implement the famous counter example."</P>

        <Code>
            {indoc!(r#"
                use leptonic::prelude::*;

                #[component]
                pub fn App() -> impl IntoView {
                    let (count, set_count) = create_signal(0);
                    view! {
                        <Root default_theme=LeptonicTheme::default()>
                            <Box style="display: flex; flex-direction: column; align-items: center; padding: 1em; min-height: 100%; min-width: 100%">
                                <H2>"Welcome to Leptonic"</H2>
>>>>>>> 766af7ca
                    
                    [data-theme="dark"] {
                        --brand-color: #8856e6;
                    }
                "#)}
            </Code>

            <P>
                "Leptonic depends on the "<Code inline=true>"leptos-use"</Code>" crate. Some of the features used require an opt-in."
                " In order for your app to compile properly, add a folder named "<Code inline=true>".cargo"</Code>" besides your "<Code inline=true>"Cargo.toml"</Code>" file."
                " Place a "<Code inline=true>"config.toml"</Code>" file inside it containing the following content:"
            </P>

            <Code>
                {indoc!(r#"
                    [build]
                    # `leptonic` depends on some `leptos-use` functions requiring this opt-in. This may change in the future.
                    rustflags = ["--cfg=web_sys_unstable_apis"]
                "#)}
            </Code>

            <P>"You should now be ready to use leptonic components in your leptos app. Let's set up your first component."</P>


            <P>"Similar to Leptos, this crate comes with a prelude module."</P>

            <P>"Just " <Code inline=true>"use leptonic::prelude::*;"</Code> " and you are ready to use any component mentioned in this book."</P>

            <P>
                "Leptonic provides the "<Code inline=true>"<Root>"</Code>" component. "
                "It is responsible for enabling the "<Link href=DocRoutes::Themes>"Theming"</Link>", "<Link href=DocRoutes::Modal>"Modal"</Link>" and "
                <Link href=DocRoutes::Toast>"Toast"</Link>" functionality of Leptonic as well as providing global event-listening capabilities."
                "You have to include it in your app once, and render all your content inside it."
            </P>

            <P>"Let's implement the famous counter example."</P>

            <Code>
                {indoc!(r#"
                    use leptonic::prelude::*;

                    #[component]
                    pub fn App() -> impl IntoView {
                        let (count, set_count) = create_signal(0);
                        view! {
                            <Root default_theme=LeptonicTheme::default()>
                                <Box style="display: flex; flex-direction: column; align-items: center; padding: 1em; min-height: 100%; min-width: 100%">
                                    <H2>"Welcome to Leptonic"</H2>
                        
                                    <span style="margin-top: 3em;">"Count: " {move || count.get()}</span>
                                    <Button on_click=move|_| set_count.update(|c| *c += 1)>
                                        "Increase"
                                    </Button>
                                </Box>
                            </Root>
                        }
                    }
                "#)}
            </Code>
        </Article>

        <Toc toc=Toc::List {
            inner: vec![
                Toc::Leaf { title: "Installation", link: "#installation" },
                Toc::Leaf { title: "Custom setup", link: "#custom-setup" },
            ]
        }/>
    }
}<|MERGE_RESOLUTION|>--- conflicted
+++ resolved
@@ -8,7 +8,6 @@
 #[allow(clippy::too_many_lines)]
 pub fn PageInstallation() -> impl IntoView {
     view! {
-<<<<<<< HEAD
         <Article>
             <H1 id="installation" class="anchor">
                 "Installation"
@@ -16,7 +15,7 @@
             </H1>
 
             <P>
-                "The easies way to get started is by cloning either "
+                "The easiest way to get started is by cloning either "
                 <LinkExt href="https://github.com/lpotthast/leptonic-template-ssr" target=LinkExtTarget::Blank>"template-ssr"</LinkExt> " or "
                 <LinkExt href="https://github.com/lpotthast/leptonic-template-csr" target=LinkExtTarget::Blank>"template-csr"</LinkExt> "."
             </P>
@@ -29,11 +28,11 @@
             </Code>
 
             <Ul>
-                <Li slot>"Prefer server-side-rendering and hydration (SSR) when you wan't the best performing and feature rich (server functions) solution."</Li>
-                <Li slot>"Use client-side-rendering (CSR) when big bundle-sizes and slow initial load times are not an issue for you or when you wan't a solution with less complexity involved."</Li>
+                <Li slot>"Prefer server-side-rendering and hydration (SSR) when you want the best performing and feature rich (server functions) solution."</Li>
+                <Li slot>"Use client-side-rendering (CSR) when big bundle-sizes and slow initial load times are not an issue for you or when you want a solution with less complexity involved."</Li>
             </Ul>
 
-            <P>"The way you will use Leptonic will stay the same either way."</P>
+            <P>"The way you use Leptonic will stay the same either way."</P>
 
             <H2 id="custom-setup" class="anchor">
                 "Custom setup"
@@ -83,128 +82,7 @@
                     [data-theme="light"] {
                         --brand-color: #8856e6;
                     }
-=======
-        <H1 id="#installation">
-            "Installation"
-            <Anchor href="#installation" title="Direct link to an overview of installation instructions."/>
-        </H1>
 
-        <P>
-            "The easiest way to get started is by cloning either "
-            <LinkExt href="https://github.com/lpotthast/leptonic-template-ssr" target=LinkExtTarget::Blank>"template-ssr"</LinkExt> " or "
-            <LinkExt href="https://github.com/lpotthast/leptonic-template-csr" target=LinkExtTarget::Blank>"template-csr"</LinkExt> "."
-        </P>
-
-        <Code>
-            {indoc!(r"
-                git clone https://github.com/lpotthast/leptonic-template-ssr.git
-                git clone https://github.com/lpotthast/leptonic-template-csr.git
-            ")}
-        </Code>
-
-        <Ul>
-            <Li slot>"Prefer server-side-rendering and hydration (SSR) when you want the best performing and feature rich (server functions) solution."</Li>
-            <Li slot>"Use client-side-rendering (CSR) when big bundle-sizes and slow initial load times are not an issue for you or when you want a solution with less complexity involved."</Li>
-        </Ul>
-
-        <P>"The way you use Leptonic will stay the same either way."</P>
-
-
-        <H2>"Custom setup"</H2>
-
-        <P>"Start by adding "<Code inline=true>"leptonic"</Code>" as a dependency of your app. "</P>
-
-        <Code>
-            {indoc!(r"
-                cargo add leptonic
-            ")}
-        </Code>
-
-        <P>
-            "Leptonic comes with default styling in form of the "<LinkExt href="https://github.com/lpotthast/leptonic-theme/tree/main" target=LinkExtTarget::Blank>"leptonic-theme"</LinkExt>" crate. "
-            "The themes, as well as other static files, are automatically copied to your project root directory when building your application. "
-            "You have to tell Leptonic where you want these files to be stored. "
-            "We recommend not excluding them from your VCS."
-        </P>
-
-        <P>"Add the following to your "<Code inline=true>"Cargo.toml"</Code>". We will assume that the 'style' directory also contains your 'main.scss' file."</P>
-
-        <Code>
-            {indoc!(r#"
-                [package.metadata.leptonic]
-                # REQUIRED: Leptonic's build-script will copy the Leptonic themes to this directory.
-                style-dir = "style"
-
-                # REQUIRED: Leptonic's build-script will copy static JS dependencies to this directory.
-                js-dir = "public/js"
-            "#)}
-        </Code>
-
-        <P>"To incorporate the Leptonic themes in your app, add the following to your "<Code inline=true>"style/main.scss"</Code>" file."</P>
-
-        <Code>
-            {indoc!(r#"
-                @import "./leptonic/leptonic-themes";
-            "#)}
-        </Code>
-
-        <P>"You can overwrite or add styles for a particular theme using a "<Code inline=true>"[data-theme=\"...\"]"</Code>" selector like so:"</P>
-
-        <Code>
-            {indoc!(r#"
-                [data-theme="light"] {
-                    --brand-color: #8856e6;
-                }
-                
-                [data-theme="dark"] {
-                    --brand-color: #8856e6;
-                }
-            "#)}
-        </Code>
-
-        <P>
-            "Leptonic depends on the "<Code inline=true>"leptos-use"</Code>" crate. Some of the features used require an opt-in."
-            " In order for your app to compile properly, add a folder named "<Code inline=true>".cargo"</Code>" besides your "<Code inline=true>"Cargo.toml"</Code>" file."
-            " Place a "<Code inline=true>"config.toml"</Code>" file inside it containing the following content:"
-        </P>
-
-        <Code>
-            {indoc!(r#"
-                [build]
-                # `leptonic` depends on some `leptos-use` functions requiring this opt-in. This may change in the future.
-                rustflags = ["--cfg=web_sys_unstable_apis"]
-            "#)}
-        </Code>
-
-        <P>"You should now be ready to use leptonic components in your leptos app. Let's set up your first component."</P>
-
-
-        <P>"Similar to Leptos, this crate comes with a prelude module."</P>
-
-        <P>"Just " <Code inline=true>"use leptonic::prelude::*;"</Code> " and you are ready to use any component mentioned in this book."</P>
-
-        <P>
-            "Leptonic provides the "<Code inline=true>"<Root>"</Code>" component. "
-            "It is responsible for enabling the "<Link href=DocRoutes::Themes>"Theming"</Link>", "<Link href=DocRoutes::Modal>"Modal"</Link>" and "
-            <Link href=DocRoutes::Toast>"Toast"</Link>" functionality of Leptonic as well as providing global event-listening capabilities."
-            "You have to include it in your app once, and render all your content inside it."
-        </P>
-
-        <P>"Let's implement the famous counter example."</P>
-
-        <Code>
-            {indoc!(r#"
-                use leptonic::prelude::*;
-
-                #[component]
-                pub fn App() -> impl IntoView {
-                    let (count, set_count) = create_signal(0);
-                    view! {
-                        <Root default_theme=LeptonicTheme::default()>
-                            <Box style="display: flex; flex-direction: column; align-items: center; padding: 1em; min-height: 100%; min-width: 100%">
-                                <H2>"Welcome to Leptonic"</H2>
->>>>>>> 766af7ca
-                    
                     [data-theme="dark"] {
                         --brand-color: #8856e6;
                     }
@@ -252,7 +130,7 @@
                             <Root default_theme=LeptonicTheme::default()>
                                 <Box style="display: flex; flex-direction: column; align-items: center; padding: 1em; min-height: 100%; min-width: 100%">
                                     <H2>"Welcome to Leptonic"</H2>
-                        
+
                                     <span style="margin-top: 3em;">"Count: " {move || count.get()}</span>
                                     <Button on_click=move|_| set_count.update(|c| *c += 1)>
                                         "Increase"
